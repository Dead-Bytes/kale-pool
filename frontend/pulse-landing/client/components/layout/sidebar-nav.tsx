/**
 * Sidebar Navigation Component for KALE Pool
 * Modern sidebar with role-based navigation and theme switching
 */

import { useState } from 'react';
import { Link, useLocation, useNavigate } from 'react-router-dom';
import { cn } from '@/lib/utils';
import { useLogout } from '@/hooks/use-api';
import { Button } from '@/components/ui/button';
import { Badge } from '@/components/ui/badge';
import { Avatar, AvatarFallback } from '@/components/ui/avatar';
import { useAuth } from '@/contexts/AuthContext';
import { 
  Collapsible,
  CollapsibleContent,
  CollapsibleTrigger,
} from '@/components/ui/collapsible';
import {
  Activity,
  BarChart3,
  Construction,
  Database,
  HardHat,
  Home,
  Leaf,
<<<<<<< HEAD
  LogOut,
=======
>>>>>>> e4b0caac
  Network,
  Pickaxe,
  Settings,
  Truck,
  Users,
  Wallet,
  Zap,
} from 'lucide-react';

interface NavItem {
  title: string;
  href: string;
  icon: React.ComponentType<{ className?: string }>;
  badge?: string;
  description?: string;
  disabled?: boolean;
}

interface NavSection {
  title: string;
  items: NavItem[];
  roles?: ('farmer' | 'pooler' | 'admin')[];
}

const navigation: NavSection[] = [
  {
    title: 'Overview',
    items: [
      {
        title: 'Dashboard',
        href: '/dashboard',
        icon: Home,
        description: 'System health and overview',
      },
      {
        title: 'Network Status',
        href: '/network',
        icon: Network,
        description: 'Blockchain network information',
      },
    ],
  },
  {
    title: 'Farmer Portal',
    roles: ['farmer', 'admin'],
    items: [
      {
        title: 'Pool Discovery',
        href: '/farmer/pools',
        icon: Database,
        description: 'Browse and join pools',
      },
      {
        title: 'My Pool',
        href: '/farmer/my-pool',
        icon: Leaf,
        description: 'Current pool status',
      },
      {
        title: 'Work History',
        href: '/farmer/work-history',
        icon: HardHat,
        description: 'Your work submissions and rewards',
      },
    ],
  },
  {
    title: 'Pooler Console',
    roles: ['pooler', 'admin'],
    items: [
      {
        title: 'Pool Operator Portal',
        href: '/pool-operator',
        icon: Construction,
        description: 'Advanced pool management tools',
      },
      {
        title: 'Block Notifications',
        href: '/pooler/blocks',
        icon: Zap,
        description: 'Monitor block discoveries',
      },
      {
        title: 'Pooler Status',
        href: '/pooler/status',
        icon: Activity,
        description: 'Connection and performance',
      },
      {
        title: 'Manage Farmers',
        href: '/pooler/farmers',
        icon: Users,
        description: 'View connected farmers',
      },
    ],
  },
  {
    title: 'Block Operations',
    roles: ['pooler', 'admin'],
    items: [
      {
        title: 'Plant',
        href: '/operations/plant',
        icon: Leaf,
        description: 'Initialize farmer contracts',
      },
      {
        title: 'Work',
        href: '/operations/work',
        icon: Pickaxe,
        description: 'Process nonce submissions',
      },
      {
        title: 'Harvest',
        href: '/operations/harvest',
        icon: Truck,
        description: 'Collect rewards',
      },
    ],
  },
  {
    title: 'Analytics',
    roles: ['pooler', 'admin'],
    items: [
      {
        title: 'Performance',
        href: '/analytics/performance',
        icon: BarChart3,
        description: 'Pool performance metrics',
      },
      {
        title: 'Work History',
        href: '/analytics/work',
        icon: HardHat,
        description: 'Historical work data',
      },
    ],
  },
];

interface SidebarNavProps {
  currentRole: 'farmer' | 'pooler' | 'admin';
  collapsed?: boolean;
}

export function SidebarNav({ currentRole, collapsed = false }: SidebarNavProps) {
  const location = useLocation();
<<<<<<< HEAD
  const navigate = useNavigate();
  const logout = useLogout({
    onSuccess: () => {
      navigate('/');
    },
    onError: (error) => {
      console.error('Logout failed:', error);
      navigate('/');
    }
  });
=======
  const { user } = useAuth();
  
>>>>>>> e4b0caac

  const filteredNavigation = navigation.filter(section => 
    !section.roles || section.roles.includes(currentRole)
  );

  return (
    <div className="flex flex-col h-full bg-sidebar border-r border-sidebar-border">
      {/* Header */}
      <div className="p-6 border-b border-sidebar-border">
        <div className="flex items-center gap-3">
          <div className="w-8 h-8 bg-primary rounded-lg flex items-center justify-center">
            <Leaf className="w-5 h-5 text-primary-foreground" />
          </div>
          {!collapsed && (
            <div>
              <h1 className="font-bold text-lg text-sidebar-foreground">KALE Pool</h1>
              <p className="text-xs text-sidebar-foreground/60">Coordination System</p>
            </div>
          )}
        </div>
      </div>


      {/* Navigation */}
      <div className="flex-1 overflow-y-auto p-4 space-y-6">
        {filteredNavigation.map((section) => (
          <div key={section.title}>
            {!collapsed && (
              <h2 className="text-xs font-semibold text-sidebar-foreground/60 uppercase tracking-wider mb-3">
                {section.title}
              </h2>
            )}
            <nav className="space-y-1">
              {section.items.map((item) => {
                const isActive = location.pathname === item.href;
                const Icon = item.icon;
                
                return (
                  <Link
                    key={item.href}
                    to={item.href}
                    className={cn(
                      "flex items-center gap-3 px-3 py-2 rounded-lg text-sm transition-colors",
                      "hover:bg-sidebar-accent hover:text-sidebar-accent-foreground",
                      isActive 
                        ? "bg-sidebar-accent text-sidebar-accent-foreground font-medium" 
                        : "text-sidebar-foreground/70",
                      item.disabled && "opacity-50 pointer-events-none",
                      collapsed && "justify-center"
                    )}
                  >
                    <Icon className="w-4 h-4 flex-shrink-0" />
                    {!collapsed && (
                      <>
                        <span className="flex-1">{item.title}</span>
                        {item.badge && (
                          <Badge variant="secondary" className="text-xs">
                            {item.badge}
                          </Badge>
                        )}
                      </>
                    )}
                  </Link>
                );
              })}
            </nav>
          </div>
        ))}
      </div>

<<<<<<< HEAD
      {/* Footer */}
      <div className="p-4 border-t border-sidebar-border space-y-2">
        {/* User Profile */}
        {!collapsed && (
          <div className="space-y-2">
            <div className="flex items-center gap-3 p-2 rounded-lg bg-sidebar-accent/50">
              <Avatar className="w-8 h-8">
                <AvatarFallback className="bg-primary text-primary-foreground text-xs">
                  {currentRole[0].toUpperCase()}
                </AvatarFallback>
              </Avatar>
              <div className="flex-1 min-w-0">
                <p className="text-sm font-medium text-sidebar-foreground truncate">
                  {currentRole === 'farmer' && 'Farmer User'}
                  {currentRole === 'pooler' && 'Pool Operator'}
                  {currentRole === 'admin' && 'Administrator'}
                </p>
                <p className="text-xs text-sidebar-foreground/60">
                  {currentRole === 'farmer' && 'Stake & Harvest'}
                  {currentRole === 'pooler' && 'Coordinate Pools'}
                  {currentRole === 'admin' && 'System Admin'}
                </p>
              </div>
=======
      {/* User Info */}
      <div className="p-4 border-t border-sidebar-border">
        {!collapsed && user && (
          <div className="flex items-center gap-3">
            <Avatar className="w-8 h-8">
              <AvatarFallback className="bg-primary text-primary-foreground text-xs">
                {user.email.charAt(0).toUpperCase()}
              </AvatarFallback>
            </Avatar>
            <div className="flex-1 min-w-0">
              <p className="text-sm font-medium text-sidebar-foreground truncate">
                {user.email}
              </p>
              <p className="text-xs text-sidebar-foreground/60 capitalize">
                {currentRole}
              </p>
>>>>>>> e4b0caac
            </div>
            <Button
              variant="ghost"
              size="sm"
              onClick={() => logout.mutate()}
              disabled={logout.isPending}
              className="w-full justify-start text-red-600 hover:text-red-700 hover:bg-red-50"
            >
              <LogOut className="w-4 h-4 mr-2" />
              {logout.isPending ? 'Signing out...' : 'Sign Out'}
            </Button>
          </div>
        )}
<<<<<<< HEAD
        {collapsed && (
          <Button
            variant="ghost"
            size="sm"
            onClick={() => logout.mutate()}
            disabled={logout.isPending}
            className="w-full justify-center text-red-600 hover:text-red-700 hover:bg-red-50"
            title="Sign Out"
          >
            <LogOut className="w-4 h-4" />
          </Button>
=======
        {collapsed && user && (
          <div className="flex justify-center">
            <Avatar className="w-8 h-8">
              <AvatarFallback className="bg-primary text-primary-foreground text-xs">
                {user.email.charAt(0).toUpperCase()}
              </AvatarFallback>
            </Avatar>
          </div>
>>>>>>> e4b0caac
        )}
      </div>
    </div>
  );
}<|MERGE_RESOLUTION|>--- conflicted
+++ resolved
@@ -24,10 +24,7 @@
   HardHat,
   Home,
   Leaf,
-<<<<<<< HEAD
   LogOut,
-=======
->>>>>>> e4b0caac
   Network,
   Pickaxe,
   Settings,
@@ -175,7 +172,6 @@
 
 export function SidebarNav({ currentRole, collapsed = false }: SidebarNavProps) {
   const location = useLocation();
-<<<<<<< HEAD
   const navigate = useNavigate();
   const logout = useLogout({
     onSuccess: () => {
@@ -186,10 +182,7 @@
       navigate('/');
     }
   });
-=======
-  const { user } = useAuth();
-  
->>>>>>> e4b0caac
+
 
   const filteredNavigation = navigation.filter(section => 
     !section.roles || section.roles.includes(currentRole)
@@ -260,7 +253,6 @@
         ))}
       </div>
 
-<<<<<<< HEAD
       {/* Footer */}
       <div className="p-4 border-t border-sidebar-border space-y-2">
         {/* User Profile */}
@@ -284,24 +276,7 @@
                   {currentRole === 'admin' && 'System Admin'}
                 </p>
               </div>
-=======
-      {/* User Info */}
-      <div className="p-4 border-t border-sidebar-border">
-        {!collapsed && user && (
-          <div className="flex items-center gap-3">
-            <Avatar className="w-8 h-8">
-              <AvatarFallback className="bg-primary text-primary-foreground text-xs">
-                {user.email.charAt(0).toUpperCase()}
-              </AvatarFallback>
-            </Avatar>
-            <div className="flex-1 min-w-0">
-              <p className="text-sm font-medium text-sidebar-foreground truncate">
-                {user.email}
-              </p>
-              <p className="text-xs text-sidebar-foreground/60 capitalize">
-                {currentRole}
-              </p>
->>>>>>> e4b0caac
+
             </div>
             <Button
               variant="ghost"
@@ -315,7 +290,6 @@
             </Button>
           </div>
         )}
-<<<<<<< HEAD
         {collapsed && (
           <Button
             variant="ghost"
@@ -327,16 +301,7 @@
           >
             <LogOut className="w-4 h-4" />
           </Button>
-=======
-        {collapsed && user && (
-          <div className="flex justify-center">
-            <Avatar className="w-8 h-8">
-              <AvatarFallback className="bg-primary text-primary-foreground text-xs">
-                {user.email.charAt(0).toUpperCase()}
-              </AvatarFallback>
-            </Avatar>
-          </div>
->>>>>>> e4b0caac
+
         )}
       </div>
     </div>
